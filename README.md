# srsRAN-matlab

*srsRAN-matlab*, developed by [SRS](https://www.srs.io), provides a number of MATLAB-based tools for testing and benchmarking the [srsRAN Project](https://www.srsran.com) software.

## Overview

The project includes utilities for generating the test vectors used for testing in the srsRAN Project, MEX wrappers of a number of srsRAN PHY components, end-to-end simulators, and analysis tools for the baseband captures obtained with the srsRAN gNB (see [`phy_rx_symbols_filename`](https://docs.srsran.com/projects/project/en/latest/user_manuals/source/config_ref.html#log) for how to obtain them).

For a better user experience, we suggest adding the root directory of *srsRAN-matlab* to the MATLAB search path
```matlab
addpath path/to/srsran_matlab
```

### License

For license details, see the [LICENSE](LICENSE) file.

### Requirements

*srsRAN-matlab* runs on MATLAB and builds upon the [5G Toolbox](https://www.mathworks.com/products/5g.html) (tested on MATLAB R2022a, R2022b and R2023a under Linux, but other recent releases should also work).

The srsRAN Project is required to build the MEX wrappers and to run the applications that include them (see the [MEX](#mex) section for further details).

### Compatibility Table

The development of *srsRAN-matlab* closely follows all new features of the srsRAN Project. For this reason, it is important that you always use the latest version of both software: this is the only way to ensure that test vectors agree with the srsRAN API and that MEX binaries compile. The following compatibility table provides a list of reference commits on both repositories that are guaranteed to work together.

| *srsRAN-matlab* | srsRAN Project |
|      ------     |     ------     |
|     0a235460    |     56a771df   |
|     3c050654    |     0112729f   |
|     73f47e3e    |     bcb449d7   |
|     f38c2c32    |     583c92b1   |
|     80f4a105    |     5e6f50a2   |
|     068e472a    |     e38e418b   |
|     62c459a2    |     55c984b5   |
|     62c459a2    |     dcd905cc   |
|     040c50b5    |     0b2702cc   |
|     842e0293    |     32dae89e   |
|     b37e6ee5    |     50fe9623   |
|     b93615b7    |     bcf941b3   |
|     85bb333e    |     4d9f2232   |
|     6a268a15    |     2f90c8b6   |
|     fe585a5a    |     1483bda3   |
|     1a81404d    |     78238fd1   |
|     2a6f71b2    |     f3ed07a5   |
|     0841ab86    |     c33cacba   |
|     52c07fbb    |     40b17b42   |
|     f6a11714    |     4cf7513e   |
|     a3bd2f8a    |     4ac5300d   |
<<<<<<< HEAD
|     latest      |     51e44a64   |
=======
|     d952d014    |     51e44a64   |
|     latest      |     ee1d86cd   |
>>>>>>> a51b2ea7

### Contents

The repository is organized as follows.

* **Root directory:** MATLAB classes for testing the srsRAN Project, see the [Vector Tests](#vector-tests) section. This directory also contains the [LICENSE](LICENSE), [COPYRIGHT](COPYRIGHT) and [README](README.md) files.
* [`+srsLib`](+srsLib): MATLAB implementation of several NR blocks and functionalities, mostly wrappers around MathWorks 5G Toolbox classes and functions. The internal structure of this directory follows the organization of the [lib](https://github.com/srsran/srsRAN_Project/tree/main/lib) directory in the srsRAN Project. The content of this directory is intended for expert users only. Using functions and classes from this directory is discouraged.
* [`+srsMEX`](+srsMEX): MEX version of a number of srsRAN blocks. The corresponding C++ source files are located in `+srsMEX/source`. See the [MEX](#mex) section for more details.
* [`+srsTest`](+srsTest): Testing framework and utilities. The content of this directory is intended for expert users only. Using functions and classes from this directory is discouraged.
* [`apps`](apps): End user applications, including simulators and analyzers. See the [Apps](#apps) section for more details.
* [`unitTests`](unitTests): Repository CI/CD tools. The content of this directory is intended for expert users only.

### Help

Please read this file for a general overview of the project and its features.

All classes and functions are documented and extensive information can be obtained by typing `help ClassName` at the MATLAB Command Window.

For support requests and community announcements, please use the srsRAN Project [Discussion Board](https://www.github.com/srsran/srsran_project/discussions) with the category "srsRAN-matlab".

## Test Vectors

The classes in the root folder can be used to generate test vectors (a header file and, typically, a tarball file containing the vectors) for the srsRAN Project (see the last paragraph of the [Build Instructions](https://github.com/srsran/srsRAN_Project#build-instructions)).

Call `runSRSRANUnittest` with the `testvector` tag to generate the set of test vectors of all supported blocks with the command:

```matlab
runSRSRANUnittest('all', 'testvector')
```

To generate the test vectors for a specific block, for instance *pbch_encoder*, simply run the command:

```matlab
runSRSRANUnittest('pbch_encoder', 'testvector')
```

All generated files will be automatically placed in a directory named *testvector_outputs*. They can be copied to the proper subfolders inside the srsRAN Project folder with
```matlab
srsTest.copySRStestvectors('testvector_outputs', 'path/to/srsRAN_Project')
```

### Customizing Tests

The classes in the root directory define the tests following the [MATLAB class-based testing framework](https://www.mathworks.com/help/matlab/class-based-unit-tests.html). As a result, all the tools from the framework can be used to run and customize the tests. For instance, the following code will run the `pdcch_candidates_common` tests only for a subset of values of the `numCCEs` parameter.
```matlab
% Select the block to test.
testedBlock = ?srsPDCCHCandidatesCommonUnittest;
% Test only for numCCEs = {24, 72}. By default, the test uses {24, 48, 72, 96, 120, 144}.
extParams = matlab.unittest.parameters.Parameter.fromData('numCCEs', {24, 72});
% Create a test suite.
vecTest = matlab.unittest.TestSuite.fromClass(testedBlock, 'ExternalParameters', extParams);
% Run the tests.
results = vecTest.run;
```

## MEX

The directory `+srsMEX` contains MEX versions of a number of classes and functions from the srsRAN Project. Typically, MEX can be accessed as class methods for a better user experience: for instance, the class `srsMEX.phy.srsPUSCHDecoder` provides access to the MEX version of the srsRAN `pusch_decoder`.

### Building the MEX

The following steps are needed to compile MEX binaries.
1. **Export the srsRAN libraries:** clone a local copy of the [srsRAN Project](https://github.com/srsran/srsRAN_Project) (if not done already) and generate the CMake project with the `-DENABLE_EXPORT=True` option. This creates the file `srsran.cmake` in your srsRAN binary folder (that is, the folder at the top level of CMake build tree).
2. **Build the srsRAN Project:** Follow the instructions in the srsRAN Project repository. You can use the target `srsran_exported_libs` to compile only the libraries needed by *srsRAN-matlab* and reduce compilation time.
3. **Generate the CMake project:** In your local copy of *srsRAN-matlab*, do the following:
    ```bash
    cd +srsMEX/source
    mkdir build
    cd build
    cmake ..
    ```
    If the path to your `srsran.cmake` file matches the patterns `~/srsRAN_Project/{build,build*,cmake-build-*}/srsran.cmake`, `~/*/srsRAN_Project/{build,build*,cmake-build-*}/srsran.cmake` or `~/*/*/srsRAN_Project/{build,build*,cmake-build-*}/srsran.cmake`, running CMake should find the exported libraries automatically. If this doesn't happen or if you have multiple copies of srsRAN on your machine, you should specify the path when running CMake.
    ```bash
    cmake -DSRSRAN_BINARY_DIR="~/new_srsran/new_build" ..
    ```
    Similarly, you can use the CMake option `Matlab_ROOT_DIR` if you have multiple versions of MATLAB on your machine or if MATLAB is not in your system path.
    ```bash
    cmake -DMatlab_ROOT_DIR="/usr/local/MATLAB/R2023a" ..
    ```
4. **Build the MEX:** Simply run `make` to build the MEX binaries, which will be automatically placed in the proper folder to be accessed from the `srsMEX` library.

    Run `make doxygen` to build extra documentation, which can be accessed from `+srsMEX/source/build/docs/html/index.html`.

    Depending on your setup, you may need to instruct MATLAB to use the system libraries instead of the internal ones: do the following and (re)start MATLAB.
    ```bash
    cd /usr/local/MATLAB/R2023a/sys/os/glnxa64
    sudo mv libstdc++.so.6 libstdc++.so.6.bak
    ```
> The examples in this section assume you have MATLAB R2023a installed in the typical path `/usr/local/MATLAB/R2023a/`. For other MATLAB releases or paths, adapt the examples accordingly.

### Testing the MEX

Call `runSRSRANUnittest` with the `testmex` tag to test the MEX. This command runs the same code as with the `testvector` tag but sends the generated vectors directly to the MEX instead of writing them on file.
```matlab
runSRSRANUnittest('all', 'testmex')
```

## Apps
The folder `apps` contains a number of applications and examples that use tools of the *srsRAN-matlab* project. Before running them, remember to add the main *srsRAN-matlab* folder to the MATLAB search path.

### apps/simulators/PUSCHBLER
An instance of the *PUSCHBLER* class provides a simulator object for PUSCH BLER and throughput evaluation. The following example shows how to evaluate BLER and throughput at `SNR = -6:0.2:-4` dB for the default configuration. For more information, enter `help PUSCHBLER` at the MATLAB command line.
```matlab
sim = PUSCHBLER       % Create a PUSCHBLER object.
sim(-6:0.2:-4)        % Run the simulation.
sim.ThroughputMATLAB  % Display the evaluated throughput.
sim.plot              % Plot the evaluated throughput and BLER vs SNR.
save my_sim.mat sim   % Save the PUSCHBLER object, including the simulation results,
                      % to file my_sim.mat.
```
Function `combinePUSCHSims` can be used to obtain a summary of several simulation results in graphic and table formats. For instance, the following command will draw the BLER and throughput curves from the PUSCHBLER objects saved in files `my_sim1.mat` and `my_sim2.mat`, as well as creating two tables, namely `tableS` and `tableM`, with the main simulation results using the SRS and MATLAB PUSCH decoder, respectively.
```matlab
[tableS, tableM] = combinePUSCHSims(["my_sim1.mat", "my_sim2.mat"])
```
See `help combinePUSCHSims` for more details.

### apps/simulators/PUCCHBLER
An instance of the *PUCCHBLER* class provides a simulator object for the evaluation of the performance (in terms of BLER, detection and false detection probability, depending on the case) of the PUCCH processors, for PUCCH Formats 0, 1 and 2. The following example shows how to evaluate the PUCCH Format 2 BLER at `SNR = -10:0` dB for the default configuration. For more information, enter `help PUCCHBLER` at the MATLAB command line.
```matlab
sim = PUCCHBLER           % Create a PUCCHBLER object.
sim(-10:10)               % Run the simulation.
sim.BlockErrorRateMATLAB  % Display the evaluated BLER.
sim.plot                  % Plot the evaluated BLER.
save my_sim.mat sim       % Save the PUCCHBLER object, including the simulation results,
                          % to file my_sim.mat.
```

### apps/simulators/PRACHPERF
An instance of the *PRACHPERF* class provides a simulator object for the evaluation of the PRACH probability of detection and of false alarm. The following example show how to evaluate the probability of PRACH detection at `SNR = -6:0.2:-4` dB for the default configuration. For more information, enter `help PRACHPERF` at the MATLAB command line.
```matlab
sim = PRACHPERF           % Create a PRACHPERF object.
sim(-26:0.5:-20)          % Run the simulation.
sim.ProbabilityDetection  % Display the evaluated detection probability.
sim.plot                  % Plot the evaluated detection probability.
save my_sim.mat sim       % Save the PRACHPERF object, including the simulation results,
                          % to file my_sim.mat.
```
### apps/analyzers/srsParseLogs

This app parses a section of the logs generated by the srsRAN gNB and returns carrier and channel (either PUSCH or PUCCH) configuration objects to be fed to one of the analyzers below (*srsPUSCHAnalyzer* or *srsPUCCHAnalyzer*). See the [Configuration Parameters Section](https://docs.srsran.com/projects/project/en/latest/user_manuals/source/config_ref.html#configuration-parameters) of the srsRAN Project documentation for information on how to configure the logging level of the SRS gNB to record the received samples.

See `help srsParseLogs` for more details.

### apps/analyzers/srsPUSCHAnalyzer

This app analyzes a PUSCH transmission from the baseband complex-valued samples corresponding to one slot, as received by the gNB. See the [Configuration Parameters Section](https://docs.srsran.com/projects/project/en/latest/user_manuals/source/config_ref.html#configuration-parameters) of the srsRAN Project documentation for information on how to configure the logging level of the SRS gNB to record the received samples.

See `help srsPUSCHAnalyzer` for more details.

### apps/analyzers/srsPUCCHAnalyzer

This app analyzes a PUCCH (Formats 1 or 2) transmission from the baseband complex-valued samples corresponding to one slot, as received by the gNB. See the [Configuration Parameters Section](https://docs.srsran.com/projects/project/en/latest/user_manuals/source/config_ref.html#configuration-parameters) of the srsRAN Project documentation for information on how to configure the logging level of the SRS gNB to record the received samples.

See `help srsPUCCHAnalyzer` for more details.

### apps/analyzers/srsPRACHAnalyzer

This app analyzes a PRACH transmission from the baseband complex-valued samples corresponding to one PRACH occasion, as received by the gNB. See the [Configuration Parameters Section](https://docs.srsran.com/projects/project/en/latest/user_manuals/source/config_ref.html#configuration-parameters) of the srsRAN Project documentation for information on how to configure the logging level of the SRS gNB to record the received samples.

See `help srsPRACHAnalyzer` for more details.

### apps/analyzers/srsResourceGridAnalyzer

This app displays the content of a resource grid (all subcarriers and one slot) as a heat map of the resource element amplitudes. See the [Configuration Parameters Section](https://docs.srsran.com/projects/project/en/latest/user_manuals/source/config_ref.html#configuration-parameters) of the srsRAN Project documentation for information on how to configure the logging level of the SRS gNB to record the received samples.

See `help srsResourceGridAnalyzer` for more details.

## Repository CI/CD
### CheckTests.m
The class *unitTests/CheckTests* implements a series of checks to provide a basic level of quality assurance for the unit tests in the root folder.

These checks have been designed mainly for automatic CI/CD procedures. Nevertheless, they can be executed locally by running the following commands from the *srsRAN-matlab* root folder.
```matlab
addpath .
runtests("unitTests/CheckTests.m")
```

### CheckSimulators.m
The class *unitTests/CheckSimulators* carries out short runs of the simulators in the [Apps folder](#apps) to ensure their functioning.

These checks have been designed mainly for automatic CI/CD procedures. Nevertheless, they can be executed locally by running the following commands from the *srsRAN-matlab* root folder.
```matlab
addpath .
runtests("unitTests/CheckSimulators.m")
```

### CheckAnalyzers.m
The class *unitTests/CheckAnalyzers* carries out a demo run of the analyzers in the [Apps folder](#apps) to ensure their functioning.

These checks have been designed mainly for automatic CI/CD procedures. Nevertheless, they can be executed locally by running the following commands from the *srsRAN-matlab* root folder.
```matlab
addpath .
runtests("unitTests/CheckAnalyzers.m")
```

### Conformance Tests
The classes *CheckPUSCHConformance*, *CheckPUCCHF0Conformance*, *CheckPUCCHF1Conformance* and *CheckPUCCHF2Conformace* run a set of conformance tests (as defined in *TS38.104* and *TS38.141*) of the corresponding PHY channel receivers.

These checks have been designed mainly for automatic CI/CD procedures. Nevertheless, they can be executed locally by running the following commands from the *srsRAN-matlab* root folder (be aware that these tests may run for several hours).
```matlab
addpath .
runtests("unitTests/CheckPUSCHConformance.m")
runtests("unitTests/CheckPUCCHF0Conformance.m")
runtests("unitTests/CheckPUCCHF1Conformance.m")
runtests("unitTests/CheckPUCCHF2Conformance.m")
```<|MERGE_RESOLUTION|>--- conflicted
+++ resolved
@@ -48,12 +48,8 @@
 |     52c07fbb    |     40b17b42   |
 |     f6a11714    |     4cf7513e   |
 |     a3bd2f8a    |     4ac5300d   |
-<<<<<<< HEAD
-|     latest      |     51e44a64   |
-=======
 |     d952d014    |     51e44a64   |
 |     latest      |     ee1d86cd   |
->>>>>>> a51b2ea7
 
 ### Contents
 
